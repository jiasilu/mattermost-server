// Copyright (c) 2015 Spinpunch, Inc. All Rights Reserved.
// See License.txt for license information.

package store

import (
	"github.com/mattermost/platform/model"
)

type SqlTeamStore struct {
	*SqlStore
}

func NewSqlTeamStore(sqlStore *SqlStore) TeamStore {
	s := &SqlTeamStore{sqlStore}

	for _, db := range sqlStore.GetAllConns() {
		table := db.AddTableWithName(model.Team{}, "Teams").SetKeys(false, "Id")
		table.ColMap("Id").SetMaxSize(26)
		table.ColMap("DisplayName").SetMaxSize(64)
		table.ColMap("Name").SetMaxSize(64).SetUnique(true)
		table.ColMap("Email").SetMaxSize(128)
		table.ColMap("CompanyName").SetMaxSize(64)
		table.ColMap("AllowedDomains").SetMaxSize(500)
	}

	return s
}

func (s SqlTeamStore) UpgradeSchemaIfNeeded() {
<<<<<<< HEAD
=======
	defaultValue := "0"
	if utils.Cfg.TeamSettings.AllowValetDefault {
		defaultValue = "1"
	}
	s.CreateColumnIfNotExists("Teams", "AllowValet", "AllowedDomains", "tinyint(1)", defaultValue)
	if !s.DoesColumnExist("Teams", "DisplayName") {
		s.RenameColumnIfExists("Teams", "Name", "DisplayName", "varchar(64)")
		s.RenameColumnIfExists("Teams", "Domain", "Name", "varchar(64)")
	}
>>>>>>> bee26e3f
}

func (s SqlTeamStore) CreateIndexesIfNotExists() {
	s.CreateIndexIfNotExists("idx_teams_domain", "Teams", "Domain")
}

func (s SqlTeamStore) Save(team *model.Team) StoreChannel {
	storeChannel := make(StoreChannel)

	go func() {
		result := StoreResult{}

		if len(team.Id) > 0 {
			result.Err = model.NewAppError("SqlTeamStore.Save",
				"Must call update for exisiting team", "id="+team.Id)
			storeChannel <- result
			close(storeChannel)
			return
		}

		team.PreSave()
		if result.Err = team.IsValid(); result.Err != nil {
			storeChannel <- result
			close(storeChannel)
			return
		}

		if err := s.GetMaster().Insert(team); err != nil {
<<<<<<< HEAD
			if IsUniqueConstraintError(err.Error(), "Domain", "teams_domain_key") {
=======
			if strings.Contains(err.Error(), "Duplicate entry") && strings.Contains(err.Error(), "for key 'Name'") {
>>>>>>> bee26e3f
				result.Err = model.NewAppError("SqlTeamStore.Save", "A team with that domain already exists", "id="+team.Id+", "+err.Error())
			} else {
				result.Err = model.NewAppError("SqlTeamStore.Save", "We couldn't save the team", "id="+team.Id+", "+err.Error())
			}
		} else {
			result.Data = team
		}

		storeChannel <- result
		close(storeChannel)
	}()

	return storeChannel
}

func (s SqlTeamStore) Update(team *model.Team) StoreChannel {

	storeChannel := make(StoreChannel)

	go func() {
		result := StoreResult{}

		team.PreUpdate()

		if result.Err = team.IsValid(); result.Err != nil {
			storeChannel <- result
			close(storeChannel)
			return
		}

		if oldResult, err := s.GetMaster().Get(model.Team{}, team.Id); err != nil {
			result.Err = model.NewAppError("SqlTeamStore.Update", "We encounted an error finding the team", "id="+team.Id+", "+err.Error())
		} else if oldResult == nil {
			result.Err = model.NewAppError("SqlTeamStore.Update", "We couldn't find the existing team to update", "id="+team.Id)
		} else {
			oldTeam := oldResult.(*model.Team)
			team.CreateAt = oldTeam.CreateAt
			team.Name = oldTeam.Name

			if count, err := s.GetMaster().Update(team); err != nil {
				result.Err = model.NewAppError("SqlTeamStore.Update", "We encounted an error updating the team", "id="+team.Id+", "+err.Error())
			} else if count != 1 {
				result.Err = model.NewAppError("SqlTeamStore.Update", "We couldn't update the team", "id="+team.Id)
			} else {
				result.Data = team
			}
		}

		storeChannel <- result
		close(storeChannel)
	}()

	return storeChannel
}

func (s SqlTeamStore) UpdateDisplayName(name string, teamId string) StoreChannel {

	storeChannel := make(StoreChannel)

	go func() {
		result := StoreResult{}

<<<<<<< HEAD
		if _, err := s.GetMaster().Exec("UPDATE Teams SET Name = :Name WHERE Id = :Id", map[string]interface{}{"Name": name, "Id": teamId}); err != nil {
			result.Err = model.NewAppError("SqlTeamStore.UpdateName", "We couldn't update the team name", "team_id="+teamId)
=======
		if _, err := s.GetMaster().Exec("UPDATE Teams SET DisplayName = ? WHERE Id = ?", name, teamId); err != nil {
			result.Err = model.NewAppError("SqlTeamStore.UpdateDisplayName", "We couldn't update the team name", "team_id="+teamId)
>>>>>>> bee26e3f
		} else {
			result.Data = teamId
		}

		storeChannel <- result
		close(storeChannel)
	}()

	return storeChannel
}

func (s SqlTeamStore) Get(id string) StoreChannel {
	storeChannel := make(StoreChannel)

	go func() {
		result := StoreResult{}

		if obj, err := s.GetReplica().Get(model.Team{}, id); err != nil {
			result.Err = model.NewAppError("SqlTeamStore.Get", "We encounted an error finding the team", "id="+id+", "+err.Error())
		} else if obj == nil {
			result.Err = model.NewAppError("SqlTeamStore.Get", "We couldn't find the existing team", "id="+id)
		} else {
			result.Data = obj.(*model.Team)
		}

		storeChannel <- result
		close(storeChannel)
	}()

	return storeChannel
}

func (s SqlTeamStore) GetByName(name string) StoreChannel {
	storeChannel := make(StoreChannel)

	go func() {
		result := StoreResult{}

		team := model.Team{}

<<<<<<< HEAD
		if err := s.GetReplica().SelectOne(&team, "SELECT * FROM Teams WHERE Domain = :Domain", map[string]interface{}{"Domain": domain}); err != nil {
			result.Err = model.NewAppError("SqlTeamStore.GetByDomain", "We couldn't find the existing team", "domain="+domain+", "+err.Error())
=======
		if err := s.GetReplica().SelectOne(&team, "SELECT * FROM Teams WHERE Name=?", name); err != nil {
			result.Err = model.NewAppError("SqlTeamStore.GetByName", "We couldn't find the existing team", "name="+name+", "+err.Error())
>>>>>>> bee26e3f
		}

		result.Data = &team

		storeChannel <- result
		close(storeChannel)
	}()

	return storeChannel
}

func (s SqlTeamStore) GetTeamsForEmail(email string) StoreChannel {
	storeChannel := make(StoreChannel)

	go func() {
		result := StoreResult{}

		var data []*model.Team
		if _, err := s.GetReplica().Select(&data, "SELECT Teams.* FROM Teams, Users WHERE Teams.Id = Users.TeamId AND Users.Email = :Email", map[string]interface{}{"Email": email}); err != nil {
			result.Err = model.NewAppError("SqlTeamStore.GetTeamsForEmail", "We encounted a problem when looking up teams", "email="+email+", "+err.Error())
		}

		result.Data = data

		storeChannel <- result
		close(storeChannel)
	}()

	return storeChannel
}<|MERGE_RESOLUTION|>--- conflicted
+++ resolved
@@ -28,8 +28,6 @@
 }
 
 func (s SqlTeamStore) UpgradeSchemaIfNeeded() {
-<<<<<<< HEAD
-=======
 	defaultValue := "0"
 	if utils.Cfg.TeamSettings.AllowValetDefault {
 		defaultValue = "1"
@@ -39,7 +37,6 @@
 		s.RenameColumnIfExists("Teams", "Name", "DisplayName", "varchar(64)")
 		s.RenameColumnIfExists("Teams", "Domain", "Name", "varchar(64)")
 	}
->>>>>>> bee26e3f
 }
 
 func (s SqlTeamStore) CreateIndexesIfNotExists() {
@@ -68,11 +65,7 @@
 		}
 
 		if err := s.GetMaster().Insert(team); err != nil {
-<<<<<<< HEAD
-			if IsUniqueConstraintError(err.Error(), "Domain", "teams_domain_key") {
-=======
-			if strings.Contains(err.Error(), "Duplicate entry") && strings.Contains(err.Error(), "for key 'Name'") {
->>>>>>> bee26e3f
+			if IsUniqueConstraintError(err.Error(), "Name", "teams_domain_key") {
 				result.Err = model.NewAppError("SqlTeamStore.Save", "A team with that domain already exists", "id="+team.Id+", "+err.Error())
 			} else {
 				result.Err = model.NewAppError("SqlTeamStore.Save", "We couldn't save the team", "id="+team.Id+", "+err.Error())
@@ -135,13 +128,8 @@
 	go func() {
 		result := StoreResult{}
 
-<<<<<<< HEAD
-		if _, err := s.GetMaster().Exec("UPDATE Teams SET Name = :Name WHERE Id = :Id", map[string]interface{}{"Name": name, "Id": teamId}); err != nil {
+		if _, err := s.GetMaster().Exec("UPDATE Teams SET DisplayName = :Name WHERE Id = :Id", map[string]interface{}{"Name": name, "Id": teamId}); err != nil {
 			result.Err = model.NewAppError("SqlTeamStore.UpdateName", "We couldn't update the team name", "team_id="+teamId)
-=======
-		if _, err := s.GetMaster().Exec("UPDATE Teams SET DisplayName = ? WHERE Id = ?", name, teamId); err != nil {
-			result.Err = model.NewAppError("SqlTeamStore.UpdateDisplayName", "We couldn't update the team name", "team_id="+teamId)
->>>>>>> bee26e3f
 		} else {
 			result.Data = teamId
 		}
@@ -182,13 +170,8 @@
 
 		team := model.Team{}
 
-<<<<<<< HEAD
-		if err := s.GetReplica().SelectOne(&team, "SELECT * FROM Teams WHERE Domain = :Domain", map[string]interface{}{"Domain": domain}); err != nil {
-			result.Err = model.NewAppError("SqlTeamStore.GetByDomain", "We couldn't find the existing team", "domain="+domain+", "+err.Error())
-=======
-		if err := s.GetReplica().SelectOne(&team, "SELECT * FROM Teams WHERE Name=?", name); err != nil {
+		if err := s.GetReplica().SelectOne(&team, "SELECT * FROM Teams WHERE Name = :Name", map[string]interface{}{"Name": name}); err != nil {
 			result.Err = model.NewAppError("SqlTeamStore.GetByName", "We couldn't find the existing team", "name="+name+", "+err.Error())
->>>>>>> bee26e3f
 		}
 
 		result.Data = &team
